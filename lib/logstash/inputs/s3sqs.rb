# encoding: utf-8
#
require "logstash/inputs/threadable"
require "logstash/namespace"
require "logstash/timestamp"
require "logstash/plugin_mixins/aws_config"
require "logstash/errors"
<<<<<<< HEAD
require 'logstash/inputs/s3sqs/patch'

Aws.eager_autoload!
=======
require "cgi/util"
require "multiple_files_gzip_reader"
>>>>>>> dff61c41

# Get logs from AWS s3 buckets as issued by an object-created event via sqs.
#
# This plugin is based on the logstash-input-sqs plugin but doesn't log the sqs event itself.
# Instead it assumes, that the event is an s3 object-created event and will then download
# and process the given file.
#
# Some issues of logstash-input-sqs, like logstash not shutting down properly, have been
# fixed for this plugin.
#
# In contrast to logstash-input-sqs this plugin uses the "Receive Message Wait Time"
# configured for the sqs queue in question, a good value will be something like 10 seconds
# to ensure a reasonable shutdown time of logstash.
# Also use a "Default Visibility Timeout" that is high enough for log files to be downloaded
# and processed (I think a good value should be 5-10 minutes for most use cases), the plugin will
# avoid removing the event from the queue if the associated log file couldn't be correctly
# passed to the processing level of logstash (e.g. downloaded content size doesn't match sqs event).
#
# This plugin is meant for high availability setups, in contrast to logstash-input-s3 you can safely
# use multiple logstash nodes, since the usage of sqs will ensure that each logfile is processed
# only once and no file will get lost on node failure or downscaling for auto-scaling groups.
# (You should use a "Message Retention Period" >= 4 days for your sqs to ensure you can survive
# a weekend of faulty log file processing)
# The plugin will not delete objects from s3 buckets, so make sure to have a reasonable "Lifecycle"
# configured for your buckets, which should keep the files at least "Message Retention Period" days.
#
# A typical setup will contain some s3 buckets containing elb, cloudtrail or other log files.
# These will be configured to send object-created events to a sqs queue, which will be configured
# as the source queue for this plugin.
# (The plugin supports gzipped content if it is marked with "contend-encoding: gzip" as it is the
# case for cloudtrail logs)
#
# The logstash node therefore must have sqs permissions + the permissions to download objects
# from the s3 buckets that send events to the queue.
# (If logstash nodes are running on EC2 you should use a ServerRole to provide permissions)
# [source,json]
#   {
#       "Version": "2012-10-17",
#       "Statement": [
#           {
#               "Effect": "Allow",
#               "Action": [
#                   "sqs:Get*",
#                   "sqs:List*",
#                   "sqs:ReceiveMessage",
#                   "sqs:ChangeMessageVisibility*",
#                   "sqs:DeleteMessage*"
#               ],
#               "Resource": [
#                   "arn:aws:sqs:us-east-1:123456789012:my-elb-log-queue"
#               ]
#           },
#           {
#               "Effect": "Allow",
#               "Action": [
#                   "s3:Get*",
#                   "s3:List*",
#                   "s3:DeleteObject"
#               ],
#               "Resource": [
#                   "arn:aws:s3:::my-elb-logs",
#                   "arn:aws:s3:::my-elb-logs/*"
#               ]
#           }
#       ]
#   }
#
class LogStash::Inputs::S3SQS < LogStash::Inputs::Threadable
  include LogStash::PluginMixins::AwsConfig::V2

  BACKOFF_SLEEP_TIME = 1
  BACKOFF_FACTOR = 2
  MAX_TIME_BEFORE_GIVING_UP = 60
  EVENT_SOURCE = 'aws:s3'
  EVENT_TYPE = 'ObjectCreated'

  config_name "s3sqs"

  default :codec, "plain"

  # Name of the SQS Queue to pull messages from. Note that this is just the name of the queue, not the URL or ARN.
  config :queue, :validate => :string, :required => true

  # Whether to delete files from S3 after processing.
  config :delete_on_success, :validate => :boolean, :default => false

  attr_reader :poller
  attr_reader :s3

  def register
    require "aws-sdk"
    @logger.info("Registering SQS input", :queue => @queue)
    setup_queue
  end

  def setup_queue
    aws_sqs_client = Aws::SQS::Client.new(aws_options_hash)
    queue_url = aws_sqs_client.get_queue_url(:queue_name =>  @queue)[:queue_url]
    @poller = Aws::SQS::QueuePoller.new(queue_url, :client => aws_sqs_client)
    @s3 = Aws::S3::Client.new(aws_options_hash)
  rescue Aws::SQS::Errors::ServiceError => e
    @logger.error("Cannot establish connection to Amazon SQS", :error => e)
    raise LogStash::ConfigurationError, "Verify the SQS queue name and your credentials"
  end

  def polling_options
    {
      # we will query 1 message at a time, so we can ensure correct error handling if we can't download a single file correctly
      # (we will throw :skip_delete if download size isn't correct to process the event again later
      # -> set a reasonable "Default Visibility Timeout" for your queue, so that there's enough time to process the log files)
      :max_number_of_messages => 1,
      # we will use the queue's setting, a good value is 10 seconds
      # (to ensure fast logstash shutdown on the one hand and few api calls on the other hand)
      :wait_time_seconds => nil,
    }
  end

  def handle_message(message, queue)
    hash = JSON.parse message.body
    # there may be test events sent from the s3 bucket which won't contain a Records array,
    # we will skip those events and remove them from queue
    if hash['Records'] then
      # typically there will be only 1 record per event, but since it is an array we will
      # treat it as if there could be more records
      hash['Records'].each do |record|
        # in case there are any events with Records that aren't s3 object-created events and can't therefore be
        # processed by this plugin, we will skip them and remove them from queue
        if record['eventSource'] == EVENT_SOURCE and record['eventName'].start_with?(EVENT_TYPE) then
          bucket = record['s3']['bucket']['name']
          key    = record['s3']['object']['key']

          # try download and :skip_delete if it fails
          begin
            response = @s3.get_object(
<<<<<<< HEAD
              bucket: bucket,
              key: key,
=======
              bucket: record['s3']['bucket']['name'],
              key: CGI.unescape(record['s3']['object']['key'])
>>>>>>> dff61c41
            )
          rescue => e
            @logger.warn("issuing :skip_delete on failed download", :bucket => bucket, :object => key, :error => e)
            throw :skip_delete
          end

          # verify downloaded content size
          if response.content_length == record['s3']['object']['size'] then
            body = response.body
            # if necessary unzip
            if response.content_encoding == "gzip" or record['s3']['object']['key'].end_with?(".gz") then
              begin
		            temp = MultipleFilesGzipReader.new(body)
              rescue => e
                @logger.warn("content is marked to be gzipped but can't unzip it, assuming plain text", :bucket => bucket, :object => key, :error => e)
                temp = body
              end
              body = temp
            end
            # process the plain text content
            begin
              lines = body.read.encode('UTF-8', 'binary', invalid: :replace, undef: :replace, replace: "\u2370").split(/\n/)
              lines.each do |line|
                @codec.decode(line) do |event|
                  decorate(event)

                  event.set('[@metadata][s3_bucket_name]', record['s3']['bucket']['name'])
                  event.set('[@metadata][s3_object_key]', record['s3']['object']['key'])

                  queue << event
                end
              end
            rescue => e
              @logger.warn("issuing :skip_delete on failed plain text processing", :bucket => bucket, :object => key, :error => e)
              throw :skip_delete
            end

            # Delete the files from S3
            begin
              @s3.delete_object(bucket: bucket, key: key) if @delete_on_success
            rescue => e
              @logger.warn("Failed to delete S3 object", :bucket => bucket, :object => key, :error => e)
            end
          # otherwise try again later
          else
            @logger.warn("issuing :skip_delete on wrong download content size", :bucket => bucket, :object => key,
              :download_size => response.content_length, :expected => record['s3']['object']['size'])
            throw :skip_delete
          end
        end
      end
    end
  end

  def run(queue)
    # ensure we can stop logstash correctly
    poller.before_request do |stats|
      if stop? then
        @logger.warn("issuing :stop_polling on stop?", :queue => @queue)
        # this can take up to "Receive Message Wait Time" (of the sqs queue) seconds to be recognized
        throw :stop_polling
      end
    end
    # poll a message and process it
    run_with_backoff do
      poller.poll(polling_options) do |message|
        handle_message(message, queue)
      end
    end
  end

  private
  # Runs an AWS request inside a Ruby block with an exponential backoff in case
  # we experience a ServiceError.
  #
  # @param [Integer] max_time maximum amount of time to sleep before giving up.
  # @param [Integer] sleep_time the initial amount of time to sleep before retrying.
  # @param [Block] block Ruby code block to execute.
  def run_with_backoff(max_time = MAX_TIME_BEFORE_GIVING_UP, sleep_time = BACKOFF_SLEEP_TIME, &block)
    next_sleep = sleep_time
    begin
      block.call
      next_sleep = sleep_time
    rescue Aws::SQS::Errors::ServiceError => e
      @logger.warn("Aws::SQS::Errors::ServiceError ... retrying SQS request with exponential backoff", :queue => @queue, :sleep_time => sleep_time, :error => e)
      sleep(next_sleep)
      next_sleep =  next_sleep > max_time ? sleep_time : sleep_time * BACKOFF_FACTOR
      retry
    end
  end

end # class<|MERGE_RESOLUTION|>--- conflicted
+++ resolved
@@ -5,14 +5,12 @@
 require "logstash/timestamp"
 require "logstash/plugin_mixins/aws_config"
 require "logstash/errors"
-<<<<<<< HEAD
-require 'logstash/inputs/s3sqs/patch'
-
-Aws.eager_autoload!
-=======
 require "cgi/util"
 require "multiple_files_gzip_reader"
->>>>>>> dff61c41
+require 'logstash/inputs/s3sqs/patch'
+
+Aws.eager_autoload!
+
 
 # Get logs from AWS s3 buckets as issued by an object-created event via sqs.
 #
@@ -143,20 +141,16 @@
         if record['eventSource'] == EVENT_SOURCE and record['eventName'].start_with?(EVENT_TYPE) then
           bucket = record['s3']['bucket']['name']
           key    = record['s3']['object']['key']
+          unescaped_key = CGI.unescape(key)
 
           # try download and :skip_delete if it fails
           begin
             response = @s3.get_object(
-<<<<<<< HEAD
               bucket: bucket,
-              key: key,
-=======
-              bucket: record['s3']['bucket']['name'],
-              key: CGI.unescape(record['s3']['object']['key'])
->>>>>>> dff61c41
+              key: unescaped_key
             )
           rescue => e
-            @logger.warn("issuing :skip_delete on failed download", :bucket => bucket, :object => key, :error => e)
+            @logger.warn("issuing :skip_delete on failed download", :bucket => bucket, :object => unescaped_key, :error => e)
             throw :skip_delete
           end
 
@@ -164,11 +158,11 @@
           if response.content_length == record['s3']['object']['size'] then
             body = response.body
             # if necessary unzip
-            if response.content_encoding == "gzip" or record['s3']['object']['key'].end_with?(".gz") then
+            if response.content_encoding == "gzip" or unescaped_key.end_with?(".gz") then
               begin
 		            temp = MultipleFilesGzipReader.new(body)
               rescue => e
-                @logger.warn("content is marked to be gzipped but can't unzip it, assuming plain text", :bucket => bucket, :object => key, :error => e)
+                @logger.warn("content is marked to be gzipped but can't unzip it, assuming plain text", :bucket => bucket, :object => unescaped_key, :error => e)
                 temp = body
               end
               body = temp
@@ -187,19 +181,19 @@
                 end
               end
             rescue => e
-              @logger.warn("issuing :skip_delete on failed plain text processing", :bucket => bucket, :object => key, :error => e)
+              @logger.warn("issuing :skip_delete on failed plain text processing", :bucket => bucket, :object => unescaped_key, :error => e)
               throw :skip_delete
             end
 
             # Delete the files from S3
             begin
-              @s3.delete_object(bucket: bucket, key: key) if @delete_on_success
+              @s3.delete_object(bucket: bucket, key: unescaped_key) if @delete_on_success
             rescue => e
-              @logger.warn("Failed to delete S3 object", :bucket => bucket, :object => key, :error => e)
+              @logger.warn("Failed to delete S3 object", :bucket => bucket, :object => unescaped_key, :error => e)
             end
           # otherwise try again later
           else
-            @logger.warn("issuing :skip_delete on wrong download content size", :bucket => bucket, :object => key,
+            @logger.warn("issuing :skip_delete on wrong download content size", :bucket => bucket, :object => unescaped_key,
               :download_size => response.content_length, :expected => record['s3']['object']['size'])
             throw :skip_delete
           end
